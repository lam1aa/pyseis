--- conflicted
+++ resolved
@@ -7,13 +7,8 @@
     Get the most likely source location.
 
     Parameters:
-<<<<<<< HEAD
-    data (numpy.ndarray or rasterio.io.MemoryFile): Spatial data with
-                                                source location estimates.
-=======
     data (numpy.ndarray or rasterio.io.MemoryFile): Spatial data with source
                                                     location estimates.
->>>>>>> 8519ab94
 
     Returns:
     numpy.ndarray: Coordinates of the most likely source location(s).
@@ -43,14 +38,9 @@
     # Convert indices to coordinates
     if transform:
         # Use rasterio's transform to get real-world coordinates
-<<<<<<< HEAD
-        max_locations = [np.array(rasterio.transform.xy(transform,
-                                                        *max_indices))]
-=======
         max_locations = [np.array(rasterio.transform.xy(
             transform, *max_indices
         ))]
->>>>>>> 8519ab94
     else:
         # Use array indices as coordinates
         max_locations = [np.array(max_indices)]
