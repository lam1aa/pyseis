import numpy as np
import rasterio
from rasterio.warp import transform


def spatial_convert(data, from_proj, to_proj):
    """
    Convert coordinates between reference systems.

    Parameters:
    data (numpy.ndarray or list): x-, y-coordinates to be converted.
    from_proj (str): proj4 string of the input reference system.
    to_proj (str): proj4 string of the output reference system.

    Returns:
    numpy.ndarray: Converted coordinates.


    Examples:
    >>> xy = np.array([13, 55])
    >>> proj_in = "+proj=longlat +datum=WGS84"
    >>> proj_out = "+proj=utm +zone=32 +datum=WGS84"
    >>> spatial_convert(xy, proj_in, proj_out)
    array([[397897.06062277, 6098621.31925031]])

    >>> xy = np.array([[10, 54], [11, 55]])
    >>> spatial_convert(xy, proj_in, proj_out)
    array([[328654.54236693, 5989452.12391145],
           [339379.35524679, 6098673.89450301]])
    """
    # Check input data
    if isinstance(data, np.ndarray):
        if data.ndim == 1 and data.shape[0] == 2:
            data = np.array([data])
        elif data.ndim == 2 and data.shape[1] == 2:
            data = data
        else:
            raise ValueError(
<<<<<<< HEAD
                "Coordinate data must contain only 2 values (x and y)"
                "or 2 columns (x and y)!"
=======
                "Coordinate data must contain only 2 values (x and y) \
                    or 2 columns (x and y)!"
>>>>>>> 8519ab94
            )
    elif isinstance(data, list):
        if len(data) == 2:
            data = np.array([data])
        elif len(data) > 2 and all(len(coord) == 2 for coord in data):
            data = np.array(data)
        else:
            raise ValueError(
<<<<<<< HEAD
                "Coordinate data must contain only 2 values (x and y)"
                "or 2 columns (x and y)!"
=======
                "Coordinate data must contain only 2 values (x and y) \
                    or 2 columns (x and y)!"
>>>>>>> 8519ab94
            )
    else:
        raise ValueError("Input data must be a numpy.ndarray or a list!")

    # Convert coordinates
    with rasterio.Env():
        xs, ys = data[:, 0], data[:, 1]
        converted_xs, converted_ys = transform(from_proj, to_proj, xs, ys)

    return np.column_stack((converted_xs, converted_ys))<|MERGE_RESOLUTION|>--- conflicted
+++ resolved
@@ -36,13 +36,8 @@
             data = data
         else:
             raise ValueError(
-<<<<<<< HEAD
-                "Coordinate data must contain only 2 values (x and y)"
-                "or 2 columns (x and y)!"
-=======
                 "Coordinate data must contain only 2 values (x and y) \
                     or 2 columns (x and y)!"
->>>>>>> 8519ab94
             )
     elif isinstance(data, list):
         if len(data) == 2:
@@ -51,13 +46,8 @@
             data = np.array(data)
         else:
             raise ValueError(
-<<<<<<< HEAD
-                "Coordinate data must contain only 2 values (x and y)"
-                "or 2 columns (x and y)!"
-=======
                 "Coordinate data must contain only 2 values (x and y) \
                     or 2 columns (x and y)!"
->>>>>>> 8519ab94
             )
     else:
         raise ValueError("Input data must be a numpy.ndarray or a list!")
