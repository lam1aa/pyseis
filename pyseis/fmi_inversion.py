# import

# Import the pre-implemented functions
from pyseis import fmi_parameters, model_bedload, model_turbulence, fmi_spectra

import numpy as np
import matplotlib.pyplot as plt
from concurrent.futures import ProcessPoolExecutor
import multiprocessing
<<<<<<< HEAD
import os
import sys

# Add the parent directory to the path to import custom functions
script_directory = os.path.dirname(os.path.realpath(__file__))
sys.path.append(os.path.join(script_directory, ".."))
=======
from pyseis import fmi_parameters, model_bedload, model_turbulence, fmi_spectra
>>>>>>> 8519ab94


def fmi_inversion(reference, data, n_cores=1):
    """
    Invert fluvial data set based on reference spectra catalogue.

    The fluvial model inversion (FMI) routine uses a predefined look-up table
    with reference spectra to identify those spectra that fit the empirical
    data set best, and returns the corresponding target variables and fit
    errors.

    Note that the frequencies of the empiric and modelled data sets must
    match.

    Parameters:
    -----------
    reference : list
        List containing lists with precalculated model spectra.
    data : numpy.ndarray
        2D array (spectra organised by columns) of empiric spectra which are
        used to identify the best matching target parameters of the reference
        data set.
    n_cores : int, optional
        Number of CPU cores to use. Disabled by setting to 1. Default is 1.

    Returns:
    --------
    dict
        Dictionary containing the inversion results:
        - 'parameters': DataFrame of best fit parameters
        - 'rmse': 2D array of frequency-wise RMSE values

    Examples:
    ---------
    See the main function at the bottom of this script for a usage example.
    """

    # Convert reference spectra and parameters to numpy arrays
    reference_spectra = np.array([x["power"] for x in reference])
    reference_parameters = np.array(
        [list(x["pars"].values()) for x in reference]
<<<<<<< HEAD
        )
=======
    )
>>>>>>> 8519ab94

    # Function to process a single spectrum
    def process_spectrum(psd):
        if not np.isnan(psd).any():
            d = reference_spectra - psd
            rmse = np.sqrt(np.mean(d**2, axis=1))
            rmse_min = np.min(rmse)
            mod_best = np.argmin(rmse)
            rmse_f = np.sqrt((reference_spectra[mod_best] - psd) ** 2)
        else:
            mod_best = -1  # Use -1 instead of np.nan for invalid spectra
            rmse_f = np.full_like(psd, np.nan)
            rmse_min = np.nan

        return {"rmse_f": rmse_f, "rmse": rmse_min, "mod_best": mod_best}

    # Run the inversion process
    if n_cores > 1:
        with ProcessPoolExecutor(
            max_workers=min(n_cores, multiprocessing.cpu_count())
        ) as executor:
            inversion = list(executor.map(process_spectrum, data.T))
    else:
        inversion = [process_spectrum(psd) for psd in data.T]

    # Extract results
    model_best = np.array([x["mod_best"] for x in inversion])

    # Handle invalid model_best values
    valid_indices = model_best != -1
    if not np.any(valid_indices):
        raise ValueError("No valid spectra found in the input data")

    parameters_out = np.full(
        (len(model_best),
<<<<<<< HEAD
         reference_parameters.shape[1]), np.nan)
    parameters_out[valid_indices] = reference_parameters[
                                        model_best[valid_indices]
                                        ]
=======
         reference_parameters.shape[1]),
        np.nan)
    parameters_out[valid_indices] = reference_parameters[
        model_best[valid_indices]
        ]
>>>>>>> 8519ab94

    rmse = np.array([x["rmse_f"] for x in inversion])

    return {"parameters": parameters_out, "rmse": rmse}


def main():
    # Create example reference parameter sets
    ref_pars = fmi_parameters.fmi_parameters(
        n=2,
        h_w=[0.02, 2.00],
        q_s=[0.001, 50.000 / 2650],
        d_s=0.01,
        s_s=1.35,
        r_s=2650,
        w_w=6,
        a_w=0.0075,
        f_min=5,
        f_max=80,
        r_0=6,
        f_0=1,
        q_0=10,
        v_0=350,
        p_0=0.55,
        e_0=0.09,
        n_0_a=0.6,
        n_0_b=0.8,
        res=100,
    )

    # Create corresponding reference spectra
    ref_spectra = fmi_spectra.fmi_spectra(parameters=ref_pars, n_cores=2)

    # Define water level and bedload flux time series
<<<<<<< HEAD
    h = np.array([0.01, 1.00, 0.84, 0.60, 0.43, 0.32, 0.24, 0.18, 0.14, 0.11])
    q = np.array([0.05, 5.00, 4.18, 3.01, 2.16, 1.58, 1.18, 0.89, 0.69, 0.54])
    q = q / 2650
=======
    h = np.array([0.01,
                  1.00,
                  0.84,
                  0.60,
                  0.43,
                  0.32,
                  0.24,
                  0.18,
                  0.14,
                  0.11])
    q = np.array([0.05,
                  5.00,
                  4.18,
                  3.01,
                  2.16,
                  1.58,
                  1.18,
                  0.89,
                  0.69,
                  0.54]) / 2650
>>>>>>> 8519ab94
    hq = list(zip(h, q))

    # Calculate synthetic spectrogram
    def calculate_psd(hq_pair):
        h, q = hq_pair
        try:
            psd_turbulence = model_turbulence.model_turbulence(
                h_w=h,
                d_s=0.01,
                s_s=1.35,
                r_s=2650,
                w_w=6,
                a_w=0.0075,
                f=(10, 70),
                r_0=5.5,
                f_0=1,
                q_0=18,
                v_0=450,
                p_0=0.34,
                n_0=(0.5, 0.8),
                res=100,
            )["power"]

            psd_bedload = model_bedload.model_bedload(
                h_w=h,
                q_s=q,
                d_s=0.01,
                s_s=1.35,
                r_s=2650,
                w_w=6,
                a_w=0.0075,
                f=(10, 70),
                r_0=5.5,
                f_0=1,
                q_0=18,
                v_0=450,
                x_0=0.34,
                e_0=0.0,
                n_0=0.5,
                res=100,
            )["power"]

            psd_sum = psd_turbulence + psd_bedload
            return 10 * np.log10(psd_sum)
        except Exception as e:
            print(f"Error calculating PSD for h={h}, q={q}: {str(e)}")
            return np.full(100, np.nan)

    psd = np.column_stack([calculate_psd(hq_pair) for hq_pair in hq])

    # Plot synthetic spectrogram
    plt.figure(figsize=(10, 5))
    plt.imshow(psd, aspect="auto", origin="lower", cmap="viridis")
    plt.colorbar(label="PSD (dB)")
    plt.title("Synthetic Spectrogram")
    plt.xlabel("Time step")
    plt.ylabel("Frequency index")
    plt.show()

    # Invert empiric data set
    try:
        result = fmi_inversion(reference=ref_spectra, data=psd)

        # Plot model results
        fig, (ax1, ax2) = plt.subplots(2, 1, figsize=(10, 10))

        ax1.plot(result["parameters"][:, 1] * 2650, label="q_s")
        ax1.set_ylabel("Bedload flux (m²/s)")
        ax1.legend()

        ax2.plot(result["parameters"][:, 0], label="h_w")
        ax2.set_ylabel("Water depth (m)")
        ax2.set_xlabel("Time step")
        ax2.legend()

        plt.tight_layout()
        plt.show()
    except Exception as e:
        print(f"Error during inversion: {str(e)}")


if __name__ == "__main__":
    main()<|MERGE_RESOLUTION|>--- conflicted
+++ resolved
@@ -7,16 +7,7 @@
 import matplotlib.pyplot as plt
 from concurrent.futures import ProcessPoolExecutor
 import multiprocessing
-<<<<<<< HEAD
-import os
-import sys
-
-# Add the parent directory to the path to import custom functions
-script_directory = os.path.dirname(os.path.realpath(__file__))
-sys.path.append(os.path.join(script_directory, ".."))
-=======
 from pyseis import fmi_parameters, model_bedload, model_turbulence, fmi_spectra
->>>>>>> 8519ab94
 
 
 def fmi_inversion(reference, data, n_cores=1):
@@ -58,11 +49,7 @@
     reference_spectra = np.array([x["power"] for x in reference])
     reference_parameters = np.array(
         [list(x["pars"].values()) for x in reference]
-<<<<<<< HEAD
-        )
-=======
     )
->>>>>>> 8519ab94
 
     # Function to process a single spectrum
     def process_spectrum(psd):
@@ -98,18 +85,11 @@
 
     parameters_out = np.full(
         (len(model_best),
-<<<<<<< HEAD
-         reference_parameters.shape[1]), np.nan)
-    parameters_out[valid_indices] = reference_parameters[
-                                        model_best[valid_indices]
-                                        ]
-=======
          reference_parameters.shape[1]),
         np.nan)
     parameters_out[valid_indices] = reference_parameters[
         model_best[valid_indices]
         ]
->>>>>>> 8519ab94
 
     rmse = np.array([x["rmse_f"] for x in inversion])
 
@@ -144,11 +124,6 @@
     ref_spectra = fmi_spectra.fmi_spectra(parameters=ref_pars, n_cores=2)
 
     # Define water level and bedload flux time series
-<<<<<<< HEAD
-    h = np.array([0.01, 1.00, 0.84, 0.60, 0.43, 0.32, 0.24, 0.18, 0.14, 0.11])
-    q = np.array([0.05, 5.00, 4.18, 3.01, 2.16, 1.58, 1.18, 0.89, 0.69, 0.54])
-    q = q / 2650
-=======
     h = np.array([0.01,
                   1.00,
                   0.84,
@@ -169,7 +144,6 @@
                   0.89,
                   0.69,
                   0.54]) / 2650
->>>>>>> 8519ab94
     hq = list(zip(h, q))
 
     # Calculate synthetic spectrogram
