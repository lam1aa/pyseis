import numpy as np
import rasterio
from rasterio.transform import from_origin
import geopandas as gpd
from shapely.geometry import Point, box
import os
import matplotlib.pyplot as plt


def spatial_distance(
<<<<<<< HEAD
    stations, dem, topography=True, maps=True, matrix=True,
    aoi=None, verbose=False
):
    """
    Calculate spatial distances between weather stations considering
    topography.

    This function computes distances between weather stations,
    optionally considering
    topography. It can generate distance maps for each station and a
    distance matrix
=======
    stations, dem,
    topography=True,
    maps=True,
    matrix=True,
    aoi=None,
    verbose=False
):
    """
    Calculate spatial distances between weather stations
    considering topography.

    This function computes distances between weather stations,
    optionally considering topography.
    It can generate distance maps for each station and a distance matrix
>>>>>>> 8519ab94
    between all stations.

    Parameters:
    -----------
    stations : numpy.ndarray
<<<<<<< HEAD
        Array of station coordinates, shape (n, 2) where n is the
        number of stations.
=======
        Array of station coordinates, shape (n, 2)
        where n is the number of stations.
>>>>>>> 8519ab94
    dem : str
        Path to the Digital Elevation Model (DEM) file.
    topography : bool, optional
        If True, consider topography in distance calculations.
        Default is True.
    maps : bool, optional
        If True, generate distance maps for each station. Default is True.
    matrix : bool, optional
        If True, generate a distance matrix between all stations.
        Default is True.
    aoi : list, optional
<<<<<<< HEAD
        Area of Interest extent [left, right, bottom, top]. If None,
        use full DEM extent.
=======
        Area of Interest extent [left, right, bottom, top].
        If None, use full DEM extent.
>>>>>>> 8519ab94
    verbose : bool, optional
        If True, print processing information. Default is False.

    Returns:
    --------
    dict
        A dictionary containing:
<<<<<<< HEAD
        - 'maps': List of dictionaries, each containing distance map
        data for a station.
=======
        - 'maps': List of dictionaries, each containing distance
                  map data for a station.
>>>>>>> 8519ab94
        - 'matrix': numpy.ndarray, distance matrix between all stations.

    Raises:
    -------
    ValueError
        If DEM contains NA values, station coordinates are outside DEM extent,
        or AOI extent is beyond DEM extent.
    """
    # PART 0 - check input data
    # open DEM file
    with rasterio.open(dem) as src:
        # check if DEM contains NA values
        if np.any(src.read(1) != src.read(1)):
            raise ValueError("DEM contains NA values!")

<<<<<<< HEAD
        # extract coordinates from DEM
        xy_dem = np.array(list(zip(*np.meshgrid(range(src.width),
                                                range(src.height)))))

=======
>>>>>>> 8519ab94
        # check if station coordinates are within DEM extent
        if np.any(
            stations[:, 0].min() < src.bounds.left
            or stations[:, 0].max() > src.bounds.right
            or stations[:, 1].min() < src.bounds.bottom
            or stations[:, 1].max() > src.bounds.top
        ):
<<<<<<< HEAD
            raise ValueError(
                "Some station coordinates are outside DEM extent!")
=======
            raise ValueError("Some station coordinates are outside DEM extent")
>>>>>>> 8519ab94

        # check/set aoi extent
        if aoi is None:
            aoi_ext = [
                src.bounds.left,
                src.bounds.right,
                src.bounds.bottom,
                src.bounds.top,
            ]
        else:
            aoi_ext = aoi

        # check that aoi is within DEM extent
        if np.any(
            aoi_ext[0] < src.bounds.left
            or aoi_ext[1] > src.bounds.right
            or aoi_ext[2] < src.bounds.bottom
            or aoi_ext[3] > src.bounds.top
        ):
            raise ValueError("AOI extent is beyond DEM extent!")

        # PART 1 - calculate distance maps
        if maps:
            # define aoi raster and set values to zero
            aoi_rst = np.zeros((src.height, src.width))

            # extract aoi coordinates
            aoi_xy = np.array(
                list(zip(np.arange(src.height)[::-1], np.arange(src.width)))
            )

            # adjust values due to aoi extent
            aoi_rst[
                (aoi_xy[:, 0] >= aoi_ext[2])
                & (aoi_xy[:, 0] <= aoi_ext[3])
                & (aoi_xy[:, 1] >= aoi_ext[0])
                & (aoi_xy[:, 1] <= aoi_ext[1])
            ] = 1

            # Create a list to store map data
            maps_data = []

            # process each station
            for i in range(stations.shape[0]):
                # optionally print info
                if verbose:
                    print(f"Processing map for station {i}")

                # get station coordinates
                xy_stat = stations[i, :]

                # get distance map entries
                d = np.zeros(src.height * src.width)
                idx = 0
                for j in range(src.height * src.width):
                    # check if pixel is within aoi
                    if aoi_rst.flat[j] == 1:
                        # get line length
                        l_line = np.sqrt(
                            (xy_stat[0] - aoi_xy[j // src.width, 0]) ** 2
                            + (xy_stat[1] - aoi_xy[j // src.width, 1]) ** 2
                        )

                        # get number of points to interpolate along
                        n_int = np.round(l_line / np.mean(src.res)).astype(int)

                        # account for zero (pixel at station)
                        if n_int == 0:
                            n_int = 1

                        # create points along line
                        xy_pts = np.array(
                            list(
                                zip(
                                    np.linspace(
<<<<<<< HEAD
                                        xy_stat[0], aoi_xy[j // src.width, 0],
                                        n_int
                                    ),
                                    np.linspace(
                                        xy_stat[1], aoi_xy[j // src.width, 1],
=======
                                        xy_stat[0],
                                        aoi_xy[j // src.width, 0],
                                        n_int
                                    ),
                                    np.linspace(
                                        xy_stat[1],
                                        aoi_xy[j // src.width, 1],
>>>>>>> 8519ab94
                                        n_int
                                    ),
                                )
                            )
                        )

                        # create straight line from station to pixel
                        xy_line = gpd.GeoDataFrame(
                            {"geometry": [Point(xy) for xy in xy_pts]}
                        )

                        # extract elevation data along line
                        z_int = np.array(
                            [
                                src.read(1)[int(p.y), int(p.x)]
                                for p in xy_line["geometry"]
                            ]
                        )

                        # interpolate straight line elevation
                        z_dir = np.linspace(z_int[0], z_int[-1], n_int)

                        # optionally calculate along elevation path
                        if topography:
                            i_dir = z_dir > z_int
                            z_dir[i_dir] = z_int[i_dir]

                        # calculate path length
<<<<<<< HEAD
                        lim = np.sum(
=======
                        l_0 = np.sum(
>>>>>>> 8519ab94
                            np.sqrt(
                                np.sum((xy_pts[1:] - xy_pts[:-1]) ** 2, axis=1)
                                + (z_dir[1:] - z_dir[:-1]) ** 2
                            )
                        )
                    else:
<<<<<<< HEAD
                        lim = np.nan

                    # store distance map entry
                    d[j] = lim
=======
                        l_0 = np.nan

                    # store distance map entry
                    d[j] = l_0
>>>>>>> 8519ab94
                    idx += 1

                # Store the map data in memory
                maps_data.append(
                    {
                        "crs": src.crs,
                        "transform": src.transform,
                        "shape": src.shape,
                        "values": d.reshape(src.shape),
                    }
                )
        else:
            maps_data = [None] * stations.shape[0]

        # create output station distance matrix
        M = np.zeros((stations.shape[0], stations.shape[0]))

        if matrix:
            # optionally, print info
            if verbose:
                print("Processing station distances")

            # create straight line from station to pixel
            xy_stat = gpd.GeoDataFrame(
                {"geometry": [Point(xy) for xy in stations]}, crs=src.crs
            )

            # Create a GeoDataFrame from the DEM extent
            dem_bounds = box(
<<<<<<< HEAD
                src.bounds.left, src.bounds.bottom, src.bounds.right,
=======
                src.bounds.left,
                src.bounds.bottom,
                src.bounds.right,
>>>>>>> 8519ab94
                src.bounds.top
            )
            dem_gdf = gpd.GeoDataFrame({"geometry": [dem_bounds]}, crs=src.crs)

            # extract elevation data for stations
<<<<<<< HEAD
            xyz_stat = gpd.sjoin(xy_stat, dem_gdf, how="left",
                                 predicate="within")
=======
            xyz_stat = gpd.sjoin(
                xy_stat,
                dem_gdf,
                how="left",
                predicate="within"
            )
>>>>>>> 8519ab94
            xyz_stat["z"] = [
                src.read(1)[src.index(point.x, point.y)]
                for point in xyz_stat["geometry"]
            ]

            # loop through all stations
            for i in range(stations.shape[0]):
                # loop through all stations
                for j in range(stations.shape[0]):
                    # get number of points to interpolate along
                    l_line = np.sqrt(
                        (stations[i, 0] - stations[j, 0]) ** 2
                        + (stations[i, 1] - stations[j, 1]) ** 2
                    )
                    n_int = max(int(np.round(l_line / np.mean(src.res))), 2)

                    # create points along line
                    xy_pts = np.array(
                        list(
                            zip(
<<<<<<< HEAD
                                np.linspace(stations[i, 0], stations[j, 0],
                                            n_int),
                                np.linspace(stations[i, 1], stations[j, 1],
                                            n_int),
=======
                                np.linspace(
                                    stations[i, 0],
                                    stations[j, 0],
                                    n_int
                                ),
                                np.linspace(
                                    stations[i, 1],
                                    stations[j, 1],
                                    n_int
                                ),
>>>>>>> 8519ab94
                            )
                        )
                    )

                    # extract elevation data along line
<<<<<<< HEAD
                    z_int = np.array(
                        [src.read(1)[src.index(x, y)] for x, y in xy_pts])
=======
                    z_int = np.array([src.read(1)[src.index(x, y)]
                                      for x, y in xy_pts])
>>>>>>> 8519ab94

                    # interpolate straight line elevation
                    z_dir = np.linspace(z_int[0], z_int[-1], n_int)

                    # optionally calculate along elevation path
                    if topography:
                        i_dir = z_dir > z_int
                        z_dir[i_dir] = z_int[i_dir]

                    # calculate path length and assign it to output data set
                    seg_lengths = np.sqrt(
                        np.sum((xy_pts[1:] - xy_pts[:-1]) ** 2, axis=1)
                        + (z_dir[1:] - z_dir[:-1]) ** 2
                    )
                    M[i, j] = np.sum(seg_lengths)

    # return output
    return {"maps": maps_data, "matrix": M}


# Example
if __name__ == "__main__":

    # Example code to run the function
    # Example station coordinates
    stations = np.array([[25, 25], [75, 75], [50, 50]])

    # Create a temporary DEM file
    # 100x100 DEM with random elevation data
    dem_data = np.random.rand(100, 100) * 1000
    dem_path = "temporary_dem.tif"
    with rasterio.open(
        dem_path,
        "w",
        driver="GTiff",
        height=dem_data.shape[0],
        width=dem_data.shape[1],
        count=1,
        dtype=dem_data.dtype,
        crs="+proj=latlong",
        transform=from_origin(0, 100, 1, 1),
    ) as dst:
        dst.write(dem_data, 1)

    # Run the spatial_distance function
    result = spatial_distance(stations, dem_path, verbose=True)

    # Plot the distance matrix
    plt.figure(figsize=(10, 8))
    plt.imshow(result["matrix"], cmap="viridis")
    plt.colorbar(label="Distance")
    plt.title("Distance Matrix between Stations")
    plt.xlabel("Station Index")
    plt.ylabel("Station Index")
    for i in range(len(stations)):
        for j in range(len(stations)):
            plt.text(
                j,
                i,
                f"{result['matrix'][i, j]:.2f}",
                ha="center",
                va="center",
                color="white",
            )
    plt.tight_layout()
    plt.show()

    # Plot the distance maps
    fig, axs = plt.subplots(1, len(stations), figsize=(5 * len(stations), 5))
    if len(stations) == 1:
        axs = [axs]
    for i, map_data in enumerate(result["maps"]):
        if map_data is not None:
            im = axs[i].imshow(map_data["values"], cmap="viridis")
            axs[i].set_title(f"Distance Map for Station {i}")
            plt.colorbar(im, ax=axs[i], label="Distance")
    plt.tight_layout()
    plt.show()

    # Delete the temporary DEM file
    os.remove(dem_path)<|MERGE_RESOLUTION|>--- conflicted
+++ resolved
@@ -8,19 +8,6 @@
 
 
 def spatial_distance(
-<<<<<<< HEAD
-    stations, dem, topography=True, maps=True, matrix=True,
-    aoi=None, verbose=False
-):
-    """
-    Calculate spatial distances between weather stations considering
-    topography.
-
-    This function computes distances between weather stations,
-    optionally considering
-    topography. It can generate distance maps for each station and a
-    distance matrix
-=======
     stations, dem,
     topography=True,
     maps=True,
@@ -35,19 +22,13 @@
     This function computes distances between weather stations,
     optionally considering topography.
     It can generate distance maps for each station and a distance matrix
->>>>>>> 8519ab94
     between all stations.
 
     Parameters:
     -----------
     stations : numpy.ndarray
-<<<<<<< HEAD
-        Array of station coordinates, shape (n, 2) where n is the
-        number of stations.
-=======
         Array of station coordinates, shape (n, 2)
         where n is the number of stations.
->>>>>>> 8519ab94
     dem : str
         Path to the Digital Elevation Model (DEM) file.
     topography : bool, optional
@@ -59,13 +40,8 @@
         If True, generate a distance matrix between all stations.
         Default is True.
     aoi : list, optional
-<<<<<<< HEAD
-        Area of Interest extent [left, right, bottom, top]. If None,
-        use full DEM extent.
-=======
         Area of Interest extent [left, right, bottom, top].
         If None, use full DEM extent.
->>>>>>> 8519ab94
     verbose : bool, optional
         If True, print processing information. Default is False.
 
@@ -73,13 +49,8 @@
     --------
     dict
         A dictionary containing:
-<<<<<<< HEAD
-        - 'maps': List of dictionaries, each containing distance map
-        data for a station.
-=======
         - 'maps': List of dictionaries, each containing distance
                   map data for a station.
->>>>>>> 8519ab94
         - 'matrix': numpy.ndarray, distance matrix between all stations.
 
     Raises:
@@ -95,13 +66,6 @@
         if np.any(src.read(1) != src.read(1)):
             raise ValueError("DEM contains NA values!")
 
-<<<<<<< HEAD
-        # extract coordinates from DEM
-        xy_dem = np.array(list(zip(*np.meshgrid(range(src.width),
-                                                range(src.height)))))
-
-=======
->>>>>>> 8519ab94
         # check if station coordinates are within DEM extent
         if np.any(
             stations[:, 0].min() < src.bounds.left
@@ -109,12 +73,7 @@
             or stations[:, 1].min() < src.bounds.bottom
             or stations[:, 1].max() > src.bounds.top
         ):
-<<<<<<< HEAD
-            raise ValueError(
-                "Some station coordinates are outside DEM extent!")
-=======
             raise ValueError("Some station coordinates are outside DEM extent")
->>>>>>> 8519ab94
 
         # check/set aoi extent
         if aoi is None:
@@ -190,13 +149,6 @@
                             list(
                                 zip(
                                     np.linspace(
-<<<<<<< HEAD
-                                        xy_stat[0], aoi_xy[j // src.width, 0],
-                                        n_int
-                                    ),
-                                    np.linspace(
-                                        xy_stat[1], aoi_xy[j // src.width, 1],
-=======
                                         xy_stat[0],
                                         aoi_xy[j // src.width, 0],
                                         n_int
@@ -204,7 +156,6 @@
                                     np.linspace(
                                         xy_stat[1],
                                         aoi_xy[j // src.width, 1],
->>>>>>> 8519ab94
                                         n_int
                                     ),
                                 )
@@ -233,28 +184,17 @@
                             z_dir[i_dir] = z_int[i_dir]
 
                         # calculate path length
-<<<<<<< HEAD
-                        lim = np.sum(
-=======
                         l_0 = np.sum(
->>>>>>> 8519ab94
                             np.sqrt(
                                 np.sum((xy_pts[1:] - xy_pts[:-1]) ** 2, axis=1)
                                 + (z_dir[1:] - z_dir[:-1]) ** 2
                             )
                         )
                     else:
-<<<<<<< HEAD
-                        lim = np.nan
-
-                    # store distance map entry
-                    d[j] = lim
-=======
                         l_0 = np.nan
 
                     # store distance map entry
                     d[j] = l_0
->>>>>>> 8519ab94
                     idx += 1
 
                 # Store the map data in memory
@@ -284,29 +224,20 @@
 
             # Create a GeoDataFrame from the DEM extent
             dem_bounds = box(
-<<<<<<< HEAD
-                src.bounds.left, src.bounds.bottom, src.bounds.right,
-=======
                 src.bounds.left,
                 src.bounds.bottom,
                 src.bounds.right,
->>>>>>> 8519ab94
                 src.bounds.top
             )
             dem_gdf = gpd.GeoDataFrame({"geometry": [dem_bounds]}, crs=src.crs)
 
             # extract elevation data for stations
-<<<<<<< HEAD
-            xyz_stat = gpd.sjoin(xy_stat, dem_gdf, how="left",
-                                 predicate="within")
-=======
             xyz_stat = gpd.sjoin(
                 xy_stat,
                 dem_gdf,
                 how="left",
                 predicate="within"
             )
->>>>>>> 8519ab94
             xyz_stat["z"] = [
                 src.read(1)[src.index(point.x, point.y)]
                 for point in xyz_stat["geometry"]
@@ -327,12 +258,6 @@
                     xy_pts = np.array(
                         list(
                             zip(
-<<<<<<< HEAD
-                                np.linspace(stations[i, 0], stations[j, 0],
-                                            n_int),
-                                np.linspace(stations[i, 1], stations[j, 1],
-                                            n_int),
-=======
                                 np.linspace(
                                     stations[i, 0],
                                     stations[j, 0],
@@ -343,19 +268,13 @@
                                     stations[j, 1],
                                     n_int
                                 ),
->>>>>>> 8519ab94
                             )
                         )
                     )
 
                     # extract elevation data along line
-<<<<<<< HEAD
-                    z_int = np.array(
-                        [src.read(1)[src.index(x, y)] for x, y in xy_pts])
-=======
                     z_int = np.array([src.read(1)[src.index(x, y)]
                                       for x, y in xy_pts])
->>>>>>> 8519ab94
 
                     # interpolate straight line elevation
                     z_dir = np.linspace(z_int[0], z_int[-1], n_int)
