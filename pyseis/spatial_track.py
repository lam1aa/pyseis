import numpy as np
import matplotlib.pyplot as plt
from scipy.optimize import minimize


def spatial_track(
    data,
    coordinates,
    distance_map,
    sampling_rate,
    max_lag,
    time_window,
    overlap,
    cpu=1,
    plot=False,
):
    """
<<<<<<< HEAD
    Track the spatial location of a seismic source based on
    seismic signal data.
=======
    Track the spatial location of a seismic source
    based on seismic signal data.
>>>>>>> 8519ab94

    Parameters:
    data: np.ndarray
        Seismic signals used for source tracking.
    coordinates: np.ndarray
        Coordinates of the seismic stations.
    distance_map: np.ndarray
        Precomputed distance maps for each pixel.
    sampling_rate: float
        Sampling rate of the seismic data.
    max_lag: float
        Maximum time lag to consider in cross-correlation.
    time_window: float
        Time window size for analysis.
    overlap: float
        Overlap between consecutive time windows.
    cpu: int
        Number of CPUs to use for computation (not implemented in this script).
    plot: bool
        Whether to generate plot output.

    Returns:
    dict
        Dictionary containing the mean and standard deviation of the
<<<<<<< HEAD
        tracked source coordinates, amplitude, and variance
        reduction over time.
=======
        tracked source coordinates, amplitude, variance reduction over time.
>>>>>>> 8519ab94

    """

    def cross_correlation(x, y, max_lag):
        lags = np.arange(-max_lag, max_lag + 1)
        cc = np.correlate(x - np.mean(x), y - np.mean(y), "full")
<<<<<<< HEAD
        return cc[(len(cc) // 2 - max_lag):
                  (len(cc) // 2 + max_lag + 1)], lags
=======
        return cc[(len(cc) // 2 - max_lag): (len(cc) // 2 + max_lag + 1)], lags
>>>>>>> 8519ab94

    def objective_function(params, *args):
        source_signal, distance_map = args
        predicted_signal = np.exp(-params[0] * distance_map).sum(axis=1)
        return np.sum((source_signal - predicted_signal) ** 2)

    num_windows = int((data.shape[1] - time_window)
                      / (time_window - overlap)) + 1
    times = np.linspace(0, data.shape[1] / sampling_rate, num_windows)

    mean_coordinates = []
    sd_coordinates = []
    mean_amplitudes = []
    sd_amplitudes = []
    mean_variances = []
    sd_variances = []

    for i in range(num_windows):
        start_idx = int(i * (time_window - overlap))
        end_idx = start_idx + time_window
        window_data = data[:, start_idx:end_idx]

        # Cross-correlation
        cc_matrix = np.zeros((data.shape[0], max_lag * 2 + 1))
        for j in range(data.shape[0]):
<<<<<<< HEAD
            cc_matrix[j], _ = cross_correlation(window_data[0],
                                                window_data[j], max_lag)
=======
            cc_matrix[j], _ = cross_correlation(
                window_data[0],
                window_data[j],
                max_lag)
>>>>>>> 8519ab94

        # Source location estimation
        initial_guess = np.zeros(distance_map.shape[1])
        res = minimize(
            objective_function,
            initial_guess,
            args=(window_data[0], distance_map),
            method="L-BFGS-B",
        )
        estimated_coords = res.x

        mean_coordinates.append(np.mean(estimated_coords))
        sd_coordinates.append(np.std(estimated_coords))
        mean_amplitudes.append(np.mean(window_data))
        sd_amplitudes.append(np.std(window_data))
        mean_variances.append(np.mean(cc_matrix))
        sd_variances.append(np.std(cc_matrix))

    results = {
        "time": times,
        "mean": {
            "x": np.array(mean_coordinates),
            "y": np.array(mean_coordinates),
            "a_0": np.array(mean_amplitudes),
            "var": np.array(mean_variances),
        },
        "sd": {
            "x": np.array(sd_coordinates),
            "y": np.array(sd_coordinates),
            "a_0": np.array(sd_amplitudes),
            "var": np.array(sd_variances),
        },
    }

    if plot:
        # Plotting the results
        plt.figure(figsize=(15, 5))

        # Plot source trajectory
        plt.subplot(1, 3, 1)
        plt.errorbar(
            results["mean"]["x"],
            results["mean"]["y"],
            xerr=results["sd"]["x"],
            yerr=results["sd"]["y"],
            fmt="o",
        )
        plt.title("Source Trajectory")
        plt.xlabel("X Coordinate")
        plt.ylabel("Y Coordinate")

        # Plot source amplitude
        plt.subplot(1, 3, 2)
        plt.errorbar(
<<<<<<< HEAD
            results["time"], results["mean"]["a_0"],
            yerr=results["sd"]["a_0"], fmt="o"
=======
            results["time"],
            results["mean"]["a_0"],
            yerr=results["sd"]["a_0"],
            fmt="o"
>>>>>>> 8519ab94
        )
        plt.title("Source Amplitude")
        plt.xlabel("Time")
        plt.ylabel("Amplitude")

        # Plot variance reduction
        plt.subplot(1, 3, 3)
        plt.errorbar(
<<<<<<< HEAD
            results["time"], results["mean"]["var"],
            yerr=results["sd"]["var"], fmt="o"
=======
            results["time"],
            results["mean"]["var"],
            yerr=results["sd"]["var"],
            fmt="o"
>>>>>>> 8519ab94
        )
        plt.title("Variance Reduction")
        plt.xlabel("Time")
        plt.ylabel("Variance Reduction (%)")

        plt.tight_layout()
        plt.show()

    return results


# Example usage of the spatial_track function
if __name__ == "__main__":
    # Generate some sample seismic data
    num_stations = 5
    data_length = 1000  # Length of the seismic signal data
    data = np.random.randn(num_stations, data_length)

    # Generate sample coordinates for the seismic stations
    coordinates = np.random.rand(num_stations, 2)

    # Generate a sample distance map for each pixel (assuming 10x10 grid)
    distance_map = np.random.rand(100, num_stations)

    # Set parameters for the function call
    sampling_rate = 100.0  # Example sampling rate in Hz
    max_lag = 10  # Maximum lag in samples
    time_window = 100  # Time window size in samples
    overlap = 50  # Overlap between consecutive windows in samples

    # Call the spatial_track function with plotting enabled
    results = spatial_track(
        data=data,
        coordinates=coordinates,
        distance_map=distance_map,
        sampling_rate=sampling_rate,
        max_lag=max_lag,
        time_window=time_window,
        overlap=overlap,
        cpu=1,  # Assuming single CPU for simplicity
        plot=True,
    )

    # Print the results
    print("Tracked source coordinates (mean):")
    print("X:", results["mean"]["x"])
    print("Y:", results["mean"]["y"])
    print("Amplitude:", results["mean"]["a_0"])
    print("Variance Reduction:", results["mean"]["var"])

    print("\nTracked source coordinates (standard deviation):")
    print("X:", results["sd"]["x"])
    print("Y:", results["sd"]["y"])
    print("Amplitude:", results["sd"]["a_0"])
    print("Variance Reduction:", results["sd"]["var"])<|MERGE_RESOLUTION|>--- conflicted
+++ resolved
@@ -15,13 +15,8 @@
     plot=False,
 ):
     """
-<<<<<<< HEAD
-    Track the spatial location of a seismic source based on
-    seismic signal data.
-=======
     Track the spatial location of a seismic source
     based on seismic signal data.
->>>>>>> 8519ab94
 
     Parameters:
     data: np.ndarray
@@ -46,24 +41,14 @@
     Returns:
     dict
         Dictionary containing the mean and standard deviation of the
-<<<<<<< HEAD
-        tracked source coordinates, amplitude, and variance
-        reduction over time.
-=======
         tracked source coordinates, amplitude, variance reduction over time.
->>>>>>> 8519ab94
 
     """
 
     def cross_correlation(x, y, max_lag):
         lags = np.arange(-max_lag, max_lag + 1)
         cc = np.correlate(x - np.mean(x), y - np.mean(y), "full")
-<<<<<<< HEAD
-        return cc[(len(cc) // 2 - max_lag):
-                  (len(cc) // 2 + max_lag + 1)], lags
-=======
         return cc[(len(cc) // 2 - max_lag): (len(cc) // 2 + max_lag + 1)], lags
->>>>>>> 8519ab94
 
     def objective_function(params, *args):
         source_signal, distance_map = args
@@ -89,15 +74,10 @@
         # Cross-correlation
         cc_matrix = np.zeros((data.shape[0], max_lag * 2 + 1))
         for j in range(data.shape[0]):
-<<<<<<< HEAD
-            cc_matrix[j], _ = cross_correlation(window_data[0],
-                                                window_data[j], max_lag)
-=======
             cc_matrix[j], _ = cross_correlation(
                 window_data[0],
                 window_data[j],
                 max_lag)
->>>>>>> 8519ab94
 
         # Source location estimation
         initial_guess = np.zeros(distance_map.shape[1])
@@ -152,15 +132,10 @@
         # Plot source amplitude
         plt.subplot(1, 3, 2)
         plt.errorbar(
-<<<<<<< HEAD
-            results["time"], results["mean"]["a_0"],
-            yerr=results["sd"]["a_0"], fmt="o"
-=======
             results["time"],
             results["mean"]["a_0"],
             yerr=results["sd"]["a_0"],
             fmt="o"
->>>>>>> 8519ab94
         )
         plt.title("Source Amplitude")
         plt.xlabel("Time")
@@ -169,15 +144,10 @@
         # Plot variance reduction
         plt.subplot(1, 3, 3)
         plt.errorbar(
-<<<<<<< HEAD
-            results["time"], results["mean"]["var"],
-            yerr=results["sd"]["var"], fmt="o"
-=======
             results["time"],
             results["mean"]["var"],
             yerr=results["sd"]["var"],
             fmt="o"
->>>>>>> 8519ab94
         )
         plt.title("Variance Reduction")
         plt.xlabel("Time")
