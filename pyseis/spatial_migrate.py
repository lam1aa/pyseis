--- conflicted
+++ resolved
@@ -15,25 +15,6 @@
 
     Parameters:
     data (numpy.ndarray or list): Seismic signals to cross-correlate.
-<<<<<<< HEAD
-    d_stations (numpy.ndarray): Inter-station distances (output of
-                                `spatial_distance`).
-    d_map (list): Distance maps for each station (output of
-                `spatial_distance`).
-    v (float or rasterio.io.DatasetReader): Mean velocity of
-                                            seismic waves (m/s).
-    dt (float): Sampling period.
-    snr (numpy.ndarray, optional): Signal-to-noise-ratios for each signal
-                                    trace, used for normalization.
-    normalise (bool, optional): Option to normalize station correlations by
-                                signal-to-noise-ratios. Default is True.
-    verbose (bool, optional): Option to show extended function information
-                                as the function is running. Default is False.
-
-    Returns:
-    rasterio.io.DatasetReader: A raster with Gaussian probability density
-                                function values for each grid cell.
-=======
     d_stations (numpy.ndarray): Inter-station distances
                                 (output of `spatial_distance`).
     d_map (list): Distance map for each station (output of `spatial_distance`).
@@ -49,7 +30,6 @@
     Returns:
     rasterio.io.DatasetReader: A raster with Gaussian probability density
                                function values for each grid cell.
->>>>>>> 8519ab94
 
     """
     # Check/set data structure
@@ -59,12 +39,7 @@
             dt = data[0].meta.get("dt", None)
 
             if dt is None:
-<<<<<<< HEAD
-                raise ValueError(
-                    "Signal object seems to contain no valid data!")
-=======
                 raise ValueError("Signal object contains no valid data!")
->>>>>>> 8519ab94
 
             # Strip and organize signal vectors in matrix
             data = np.array([obj.signal for obj in data])
@@ -86,13 +61,8 @@
 
     if not isinstance(v, (float, rasterio.io.DatasetReader)):
         raise ValueError(
-<<<<<<< HEAD
-            "Velocity must be a numeric value or"
-            "a rasterio.io.DatasetReader object!"
-=======
             "Velocity must be a numeric value \
             or a rasterio.io.DatasetReader object!"
->>>>>>> 8519ab94
         )
 
     # Assign SNR values for normalization
@@ -118,13 +88,8 @@
     data = (data - s_min[:, np.newaxis]) / (s_max - s_min)[:, np.newaxis]
 
     # Get combinations of stations
-<<<<<<< HEAD
-    pairs =
-    [(i, j) for i in range(data.shape[0]) for j in range(i + 1, data.shape[0])]
-=======
     pairs = [(i, j) for i in range(data.shape[0])
              for j in range(i + 1, data.shape[0])]
->>>>>>> 8519ab94
 
     # Build raster objects from map metadata
     with rasterio.Env():
@@ -184,14 +149,9 @@
                 raise
 
             # Calculate source density map
-<<<<<<< HEAD
-            cors_map = np.exp(-0.5 * (((lag_model - t_max)
-                                       / lag_empiric) ** 2)) * norm
-=======
             cors_map = np.exp(
                 -0.5 * (((lag_model - t_max) / lag_empiric) ** 2)
             ) * norm
->>>>>>> 8519ab94
 
             if maps_sum is None:
                 maps_sum = cors_map
